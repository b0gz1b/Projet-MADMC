import experiments as xp

if __name__ == '__main__':
	experiment1 = xp.Experiment(number_of_items = 20, 
							 dimension = 3, 
<<<<<<< HEAD
							 file_path = "data/2KP200-TA-0.dat", 
							 number_of_parameters_set = 5)
=======
							 file_path = "../data/2KP200-TA-0.dat", 
							 number_of_parameters_set = 20)
>>>>>>> 29740f7a

	results = experiment1.run_exp_first_procedure(size_pop_init = 20, struct = "NDTree")
	
	experiment1.plot_results_first_procedure(results, "out/partie_1/")
 
	results2 = experiment1.run_exp_second_procedure()
	
	experiment1.plot_results_first_procedure(results2, "out/partie_2/")<|MERGE_RESOLUTION|>--- conflicted
+++ resolved
@@ -3,13 +3,8 @@
 if __name__ == '__main__':
 	experiment1 = xp.Experiment(number_of_items = 20, 
 							 dimension = 3, 
-<<<<<<< HEAD
-							 file_path = "data/2KP200-TA-0.dat", 
-							 number_of_parameters_set = 5)
-=======
 							 file_path = "../data/2KP200-TA-0.dat", 
 							 number_of_parameters_set = 20)
->>>>>>> 29740f7a
 
 	results = experiment1.run_exp_first_procedure(size_pop_init = 20, struct = "NDTree")
 	

--- conflicted
+++ resolved
@@ -72,13 +72,8 @@
                 end = time()
                 res[pref_model].times.append(end - start)
                 res[pref_model].nb_questions.append(nb_questions)
-<<<<<<< HEAD
-                opt_v = opt.opt_decision_maker(self.sub_dkp, dm, pref_model=pref_model, env=self.env)[1].evaluate(dm, pref_model=pref_model)
-                res[pref_model].errors.append(opt_v - x.evaluate(dm, pref_model=pref_model) / opt_v)
-=======
                 optimal = opt.opt_decision_maker(self.sub_dkp, dm, pref_model=pref_model, env=self.env)[1].evaluate(dm, pref_model=pref_model)
                 res[pref_model].errors.append( ((optimal - x.evaluate(dm, pref_model=pref_model))/optimal)*100)
->>>>>>> e5bbfd4f
                 res[pref_model].mmr_variations.append(mmr_hist)
 
         return res
@@ -107,13 +102,8 @@
                 end = time()
                 res[pref_model].times.append(end - start)
                 res[pref_model].nb_questions.append(nb_questions)
-<<<<<<< HEAD
-                opt_v = opt.opt_decision_maker(self.sub_dkp, dm, pref_model=pref_model, env=self.env)[1].evaluate(dm, pref_model=pref_model)
-                res[pref_model].errors.append(opt_v - x.evaluate(dm, pref_model=pref_model) / opt_v)
-=======
                 optimal = opt.opt_decision_maker(self.sub_dkp, dm, pref_model=pref_model, env=self.env)[1].evaluate(dm, pref_model=pref_model)
                 res[pref_model].errors.append( ((optimal - x.evaluate(dm, pref_model=pref_model))/optimal)*100)
->>>>>>> e5bbfd4f
                 res[pref_model].mmr_variations.append(mmr_hist)
 
         return res
